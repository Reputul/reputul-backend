--- conflicted
+++ resolved
@@ -201,7 +201,6 @@
         }
     }
 
-<<<<<<< HEAD
     /**
      * Upload business logo
      */
@@ -258,7 +257,6 @@
         } catch (Exception e) {
             return ResponseEntity.status(HttpStatus.INTERNAL_SERVER_ERROR)
                     .body(Map.of("error", "Failed to delete logo: " + e.getMessage()));
-=======
     // Add this method to BusinessController.java
 
     /**
@@ -339,7 +337,6 @@
         } catch (Exception e) {
             return ResponseEntity.status(HttpStatus.INTERNAL_SERVER_ERROR)
                     .body("Error updating review platforms: " + e.getMessage());
->>>>>>> a6c4c4db
         }
     }
 }